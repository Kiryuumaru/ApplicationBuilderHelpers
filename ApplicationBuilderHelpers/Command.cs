﻿using Microsoft.Extensions.Hosting;
using System.Threading.Tasks;
using System.Threading;
using System.Diagnostics.CodeAnalysis;
using ApplicationBuilderHelpers.Interfaces;

namespace ApplicationBuilderHelpers;

/// <summary>
/// Provides a base implementation for commands that can be executed within the application with a specific host application builder type.
/// </summary>
/// <typeparam name="THostApplicationBuilder">The type of host application builder used by this command.</typeparam>
[DynamicallyAccessedMembers(DynamicallyAccessedMemberTypes.All)]
public abstract class Command<[DynamicallyAccessedMembers(DynamicallyAccessedMemberTypes.All)] THostApplicationBuilder> : ApplicationDependency, ICommand
    where THostApplicationBuilder : IHostApplicationBuilder
{
    /// <summary>
    /// Builds the application builder.
    /// </summary>
    /// <param name="stoppingToken">A token to cancel the operation.</param>
    /// <returns>An instance of the host application builder type.</returns>
    protected abstract ValueTask<THostApplicationBuilder> ApplicationBuilder(CancellationToken stoppingToken);

    /// <summary>
    /// Runs the application.
    /// </summary>
    /// <param name="applicationHost">The application host.</param>
    /// <param name="cancellationTokenSource">A token source to cancel the operation.</param>
    /// <returns>A task that represents the asynchronous operation.</returns>
    protected abstract ValueTask Run(ApplicationHost<THostApplicationBuilder> applicationHost, CancellationTokenSource cancellationTokenSource);

    /// <summary>
    /// Internal method for command preparation.
    /// </summary>
    /// <param name="applicationBuilder">The application builder.</param>
    void ICommand.CommandPreparationInternal(ApplicationBuilder applicationBuilder)
    {
        CommandPreparation(applicationBuilder);
    }

    /// <summary>
    /// Internal method for building the application.
    /// </summary>
    /// <param name="stoppingToken">A token to cancel the operation.</param>
    /// <returns>An instance of <see cref="ApplicationHostBuilder"/>.</returns>
    async ValueTask<ApplicationHostBuilder> ICommand.ApplicationBuilderInternal(CancellationToken stoppingToken)
    {
        var hostApplicationBuilder = await ApplicationBuilder(stoppingToken);
        return new ApplicationHostBuilder<THostApplicationBuilder>(hostApplicationBuilder);
    }

    /// <summary>
    /// Internal method for running the application.
    /// </summary>
    /// <param name="applicationHost">The application host.</param>
    /// <param name="cancellationTokenSource">A token source to cancel the operation.</param>
    /// <returns>A task that represents the asynchronous operation.</returns>
    ValueTask ICommand.RunInternal(ApplicationHost applicationHost, CancellationTokenSource cancellationTokenSource)
    {
        return Run((applicationHost as ApplicationHost<THostApplicationBuilder>)!, cancellationTokenSource);
    }
}

/// <summary>
<<<<<<< HEAD
/// Provides a base implementation for commands that can be executed within the application using the default <see cref="HostApplicationBuilder"/>.
=======
/// Command base class for applications using <see cref="HostApplicationBuilder"/>.
>>>>>>> 2a20eb3e
/// </summary>
[DynamicallyAccessedMembers(DynamicallyAccessedMemberTypes.All)]
public abstract class Command : Command<HostApplicationBuilder>
{
    /// <summary>
    /// Builds the application builder.
    /// </summary>
    /// <param name="stoppingToken">A token to cancel the operation.</param>
    /// <returns>An instance of <see cref="HostApplicationBuilder"/>.</returns>
    protected override ValueTask<HostApplicationBuilder> ApplicationBuilder(CancellationToken stoppingToken)
    {
        return new ValueTask<HostApplicationBuilder>(Host.CreateApplicationBuilder());
    }
}<|MERGE_RESOLUTION|>--- conflicted
+++ resolved
@@ -62,11 +62,7 @@
 }
 
 /// <summary>
-<<<<<<< HEAD
 /// Provides a base implementation for commands that can be executed within the application using the default <see cref="HostApplicationBuilder"/>.
-=======
-/// Command base class for applications using <see cref="HostApplicationBuilder"/>.
->>>>>>> 2a20eb3e
 /// </summary>
 [DynamicallyAccessedMembers(DynamicallyAccessedMemberTypes.All)]
 public abstract class Command : Command<HostApplicationBuilder>
