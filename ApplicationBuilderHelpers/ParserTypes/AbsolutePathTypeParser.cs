--- conflicted
+++ resolved
@@ -5,7 +5,6 @@
 
 namespace ApplicationBuilderHelpers.ParserTypes;
 
-<<<<<<< HEAD
 /// <summary>
 /// Provides type parsing functionality for <see cref="AbsolutePath"/> command-line arguments.
 /// </summary>
@@ -23,11 +22,6 @@
     /// <param name="validateError">When this method returns, contains the validation error message if parsing failed; otherwise, null.</param>
     /// <returns>The parsed <see cref="AbsolutePath"/> object if successful; otherwise, null.</returns>
     public object? Parse(string? value, out string? validateError)
-=======
-public class AbsolutePathTypeParser : CommandTypeParser<AbsolutePath>
-{
-    public override AbsolutePath? ParseValue(string? value, out string? validateError)
->>>>>>> 2a20eb3e
     {
         if (AbsolutePath.TryParse(value, out var result))
         {
@@ -36,7 +30,6 @@
         }
 
         validateError = $"Invalid {Type.Name} value: '{value}'. Expected a valid {Type.Name}.";
-<<<<<<< HEAD
         return null;
     }
 
@@ -48,8 +41,5 @@
     public string? GetString(object? value)
     {
         return value?.ToString();
-=======
-        return default;
->>>>>>> 2a20eb3e
     }
 }