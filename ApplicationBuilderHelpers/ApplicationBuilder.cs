﻿using AbsolutePathHelpers;
using ApplicationBuilderHelpers.Attributes;
using ApplicationBuilderHelpers.Common;
using ApplicationBuilderHelpers.Exceptions;
using ApplicationBuilderHelpers.Interfaces;
using ApplicationBuilderHelpers.ParserTypes;
using ApplicationBuilderHelpers.ParserTypes.Enumerables;
using ApplicationBuilderHelpers.Services;
using ApplicationBuilderHelpers.Workers;
using Microsoft.Extensions.DependencyInjection;
using System;
using System.Collections.Generic;
using System.CommandLine;
using System.CommandLine.Builder;
using System.CommandLine.Help;
using System.CommandLine.Invocation;
using System.CommandLine.Parsing;
using System.ComponentModel.DataAnnotations;
using System.Diagnostics.CodeAnalysis;
using System.Linq;
using System.Reflection;
using System.Runtime.CompilerServices;
using System.Text;
using System.Threading;
using System.Threading.Tasks;

namespace ApplicationBuilderHelpers;

/// <summary>
/// Represents a builder for managing application dependencies and running the configured application.
/// </summary>
public class ApplicationBuilder
{
    private class ApplicationCommandHierarchy(string? name, CommandLineBuilder commandLineBuilder)
    {
        public string? Name { get; set; } = name;

        public CommandLineBuilder CommandLineBuilder { get; set; } = commandLineBuilder;

        public ApplicationCommand? AppCommand { get; set; } = null;

        public Dictionary<string, ApplicationCommandHierarchy> SubCommands { get; set; } = [];
    }

    /// <summary>
    /// Creates a new instance of the <see cref="ApplicationBuilder"/> class.
    /// </summary>
    /// <returns>A new instance of the <see cref="ApplicationBuilder"/> class.</returns>
    public static ApplicationBuilder Create()
    {
        return new ApplicationBuilder();
    }

    private readonly List<ApplicationDependency> _applicationDependencies = [];
    private readonly List<ApplicationCommand> _commands = [];
    private readonly Dictionary<Type, ICommandLineTypeParser> _typeParsers = new()
    {
        [typeof(AbsolutePath)] = new AbsolutePathTypeParser(),
        [typeof(bool)] = new BoolTypeParser(),
        [typeof(byte)] = new ByteTypeParser(),
        [typeof(char)] = new CharTypeParser(),
        [typeof(DateTimeOffset)] = new DateTimeOffsetTypeParser(),
        [typeof(DateTime)] = new DateTimeTypeParser(),
        [typeof(decimal)] = new DecimalTypeParser(),
        [typeof(double)] = new DoubleTypeParser(),
        [typeof(float)] = new FloatTypeParser(),
        [typeof(int)] = new IntTypeParser(),
        [typeof(long)] = new LongTypeParser(),
        [typeof(sbyte)] = new SByteTypeParser(),
        [typeof(short)] = new ShortTypeParser(),
        [typeof(string)] = new StringTypeParser(),
        [typeof(uint)] = new UIntTypeParser(),
        [typeof(ulong)] = new ULongTypeParser(),
        [typeof(ushort)] = new UShortTypeParser(),
    };

    private string? _executableName = null;

    private ApplicationBuilder() { }

    /// <summary>
    /// Sets the executable name for the application.
    /// </summary>
    /// <param name="name">The name of the executable.</param>
    /// <returns>The current instance of the <see cref="ApplicationBuilder"/> class.</returns>
    public ApplicationBuilder SetExecutableName(string name)
    {
        _executableName = name;
        return this;
    }

    /// <summary>
    /// Adds a command to the application.
    /// </summary>
    /// <typeparam name="TApplicationCommand">The type of the application command.</typeparam>
    /// <param name="applicationCommand">The application command instance.</param>
    /// <returns>The current instance of the <see cref="ApplicationBuilder"/> class.</returns>
    public ApplicationBuilder AddCommand<[DynamicallyAccessedMembers(DynamicallyAccessedMemberTypes.All)] TApplicationCommand>(TApplicationCommand applicationCommand)
        where TApplicationCommand : ApplicationCommand
    {
        _commands.Add(applicationCommand);
        return this;
    }

    /// <summary>
    /// Adds a command to the application.
    /// </summary>
    /// <typeparam name="TApplicationCommand">The type of the application command.</typeparam>
    /// <returns>The current instance of the <see cref="ApplicationBuilder"/> class.</returns>
    public ApplicationBuilder AddCommand<[DynamicallyAccessedMembers(DynamicallyAccessedMemberTypes.All)] TApplicationCommand>()
        where TApplicationCommand : ApplicationCommand
    {
        return AddCommand(applicationCommand: Activator.CreateInstance<TApplicationCommand>());
    }

    /// <summary>
    /// Adds an application dependency to the application.
    /// </summary>
    /// <param name="applicationDependency">The application dependency instance.</param>
    /// <returns>The current instance of the <see cref="ApplicationBuilder"/> class.</returns>
    public ApplicationBuilder AddApplication(ApplicationDependency applicationDependency)
    {
        _applicationDependencies.Add(applicationDependency);
        return this;
    }

    /// <summary>
    /// Adds an application dependency to the application.
    /// </summary>
    /// <typeparam name="TApplicationDependency">The type of the application dependency.</typeparam>
    /// <returns>The current instance of the <see cref="ApplicationBuilder"/> class.</returns>
    public ApplicationBuilder AddApplication<[DynamicallyAccessedMembers(DynamicallyAccessedMemberTypes.PublicParameterlessConstructor)] TApplicationDependency>()
        where TApplicationDependency : ApplicationDependency
    {
        _applicationDependencies.Add(Activator.CreateInstance<TApplicationDependency>());
        return this;
    }

    /// <summary>
    /// Adds a command line type parser to the application.
    /// </summary>
    /// <typeparam name="TCommandLineTypeParser">The type of the command line type parser.</typeparam>
    /// <returns>The current instance of the <see cref="ApplicationBuilder"/> class.</returns>
    public ApplicationBuilder AddCommandLineType<[DynamicallyAccessedMembers(DynamicallyAccessedMemberTypes.PublicParameterlessConstructor)] TCommandLineTypeParser>()
        where TCommandLineTypeParser : ICommandLineTypeParser
    {
        TCommandLineTypeParser commandLineTypeParser = Activator.CreateInstance<TCommandLineTypeParser>();
        _typeParsers[commandLineTypeParser.Type] = commandLineTypeParser;
        return this;
    }

    /// <summary>
    /// Runs the application asynchronously.
    /// </summary>
    /// <param name="args">The command-line arguments.</param>
    /// <returns>A task that represents the asynchronous operation. The task result contains the exit code of the application.</returns>
    public async Task<int> RunAsync(string[] args)
    {
        CancellationTokenSource cancellationTokenSource = new();
        Console.CancelKeyPress += (sender, e) =>
        {
            cancellationTokenSource.Cancel();
        };
        bool hasRootCommand = false;
        var commandLineBuilder = new CommandLineBuilder(new RootCommand())
            .UseDefaults();
        ApplicationCommandHierarchy rootHierarchy = new(null, commandLineBuilder);
        if (_executableName != null && !string.IsNullOrEmpty(_executableName))
        {
            rootHierarchy.CommandLineBuilder.Command.Name = _executableName;
        }
        foreach (var command in _commands)
        {
            ApplicationCommandHierarchy? currentHier = rootHierarchy;
            if (command.Name == null || string.IsNullOrEmpty(command.Name))
            {
                if (hasRootCommand)
                {
                    throw new Exception("Cannot have more than one root command.");
                }
                hasRootCommand = true;
            }
            else
            {
                foreach (var splitCommand in command.Name.Split(' '))
                {
                    if (!currentHier.SubCommands.TryGetValue(splitCommand, out var subHier))
                    {
                        Command childCommand = new(splitCommand, command.Description);
                        subHier = new(splitCommand, new CommandLineBuilder(childCommand).UseDefaults());
                        currentHier.CommandLineBuilder.Command.AddCommand(childCommand);
                        currentHier.SubCommands.Add(splitCommand, subHier);
                    }
                    currentHier = subHier;
                }
            }
            currentHier.AppCommand = command;
            WireHandler(currentHier, currentHier.AppCommand, cancellationTokenSource.Token);
        }

        return await rootHierarchy.CommandLineBuilder.Build().InvokeAsync(args);
    }

    private void WireHandler(ApplicationCommandHierarchy hier, ApplicationCommand applicationCommand, CancellationToken stoppingToken)
    {
        PropertyInfo[] properties = applicationCommand.GetType().GetProperties();

        List<Action<InvocationContext>> valueResolver = [];
        List<Action<HelpContext>> helpResolver = [];

        foreach (var property in properties.Where(prop => Attribute.IsDefined(prop, typeof(CommandOptionAttribute))))
        {
            var attribute = property.GetCustomAttribute<CommandOptionAttribute>()!;
            var isRequired = attribute.Required
#if NET7_0_OR_GREATER
                        || property.GetCustomAttribute<RequiredMemberAttribute>() != null;
#else
                ;
#endif
            Type propertyUnderlyingType = Nullable.GetUnderlyingType(property.PropertyType) ?? property.PropertyType;
            if (!propertyUnderlyingType.TryGetParser(_typeParsers, attribute.CaseSensitive, true, out var typeParser))
            {
                throw new NotSupportedException($"Options with type '{propertyUnderlyingType.Name}' is not supported");
            }
            var defaultValue = typeParser.ParseToType(null);
            var currentValue = property.GetValue(applicationCommand);
            var currentValueObj = typeParser.ParseFromType(currentValue);
            List<string> aliases = [];
            if (attribute.ShortTerm != null)
            {
                aliases.Add($"-{attribute.ShortTerm}");
            }
            if (!string.IsNullOrEmpty(attribute.Term))
            {
                aliases.Add($"--{attribute.Term}");
            }
            bool isMulti = false;
            Option option;
            if (propertyUnderlyingType.IsEnumerable())
            {
                isMulti = true;
                option = new Option<string[]>([.. aliases]);
<<<<<<< HEAD
                Console.WriteLine("ENUMMMM");
=======
>>>>>>> 31ebc8b3
            }
            else
            {
                option = new Option<string>([.. aliases]);
<<<<<<< HEAD
                Console.WriteLine("NOOOOENUMMMM");
=======
>>>>>>> 31ebc8b3
            }
            option.IsRequired = isRequired;
            option.AddValidator(GetValidation<OptionResult>(typeParser, attribute.EnvironmentVariable, attribute.CaseSensitive, isRequired));
            if (typeParser.Choices.Length > 0)
            {
                option.AddCompletions(typeParser.Choices);
            }
            if (attribute.Description != null && !string.IsNullOrEmpty(attribute.Description))
            {
                option.Description = attribute.Description;
            }
            if (!string.IsNullOrEmpty(attribute.EnvironmentVariable) && Environment.GetEnvironmentVariable(attribute.EnvironmentVariable) is string valueEnv)
            {
                option.SetDefaultValue(valueEnv);
            }
            else if (defaultValue != currentValue)
            {
                option.SetDefaultValue(currentValueObj);
            }
            valueResolver.Add(context =>
            {
                object? value = null;
                if (context.ParseResult.HasOption(option))
                {
                    value = context.ParseResult.GetValueForOption(option);
                }
                else if (!string.IsNullOrEmpty(attribute.EnvironmentVariable) && Environment.GetEnvironmentVariable(attribute.EnvironmentVariable) is string valueEnv)
                {
                    if (isMulti)
                    {
                        value = valueEnv.Split(',', StringSplitOptions.TrimEntries | StringSplitOptions.RemoveEmptyEntries).ToArray();
                    }
                    else
                    {
                        value = valueEnv.Trim();
                    }
                }
                property.SetValue(applicationCommand, typeParser.ParseToType(value));
            });
            helpResolver.Add(ctx =>
            {
                ctx.HelpBuilder.CustomizeSymbol(option,
                    firstColumnText: _ =>
                    {
                        List<string> text = [];
                        text.Add(string.Join(", ", aliases));
                        if (propertyUnderlyingType != typeof(bool))
                        {
                            text.Add($"<{option.Name}>");
                        }
                        if (isRequired)
                        {
                            text.Add("(REQUIRED)");
                        }
                        return string.Join(" ", text);
                    },
                    secondColumnText: _ =>
                    {
                        List<string> text = [];
                        if (option.Description != null && !string.IsNullOrEmpty(option.Description))
                        {
                            text.Add(option.Description);
                        }
                        if (attribute.EnvironmentVariable != null && !string.IsNullOrEmpty(attribute.EnvironmentVariable))
                        {
                            text.Add($"Environment variable: {attribute.EnvironmentVariable}");
                        }
                        if (typeParser.Choices.Length > 0)
                        {
                            text.Add($"One of: {string.Join(", ", typeParser.Choices)}");
                        }
                        if (defaultValue != currentValue)
                        {
                            string readableCurrentValueObj;
                            if (currentValueObj is string[] currentValueArr)
                            {
                                readableCurrentValueObj = string.Join(", ", currentValueArr);
                            }
                            else if (currentValueObj is string currentValueStr)
                            {
                                readableCurrentValueObj = currentValueStr;
                            }
                            else
                            {
                                throw new Exception($"Unknown default value {currentValueObj?.GetType()?.Name}");
                            }
                            text.Add($"Default value: {currentValueObj}");
                        }
                        return string.Join("\n", text);
                    });
            });
            hier.CommandLineBuilder.Command.AddOption(option);
        }

        List<(int Position, Argument Argument)> arguments = [];
        foreach (var property in properties.Where(prop => Attribute.IsDefined(prop, typeof(CommandArgumentAttribute))))
        {
            var attribute = property.GetCustomAttribute<CommandArgumentAttribute>()!;
            Type propertyUnderlyingType = Nullable.GetUnderlyingType(property.PropertyType) ?? property.PropertyType;
            if (!propertyUnderlyingType.TryGetParser(_typeParsers, attribute.CaseSensitive, false, out var typeParser))
            {
                throw new NotSupportedException($"Arguments with type '{propertyUnderlyingType.Name}' is not supported");
            }
            var defaultValue = typeParser.ParseToType(null);
            var currentValue = property.GetValue(applicationCommand);
            var currentValueObj = typeParser.ParseFromType(currentValue);
            Argument argument = new Argument<string>();
            argument.AddValidator(GetValidation<ArgumentResult>(typeParser, null, attribute.CaseSensitive, true));
            if (typeParser.Choices.Length > 0)
            {
                argument.AddCompletions(typeParser.Choices);
            }
            if (attribute.Name != null && !string.IsNullOrEmpty(attribute.Name))
            {
                argument.Name = attribute.Name;
            }
            if (attribute.Description != null && !string.IsNullOrEmpty(attribute.Description))
            {
                argument.Description = attribute.Description;
            }
            if (defaultValue != currentValue)
            {
                argument.SetDefaultValue(currentValueObj);
            }
            if (attribute.FromAmong.Length != 0)
            {
                argument.FromAmong([.. attribute.FromAmong.Select(i => i?.ToString() ?? "").Where(i => !string.IsNullOrEmpty(i))]);
            }
            valueResolver.Add(context =>
            {
                property.SetValue(applicationCommand, typeParser.ParseToType(context.ParseResult.GetValueForArgument(argument)?.ToString()));
            });
            arguments.Add((attribute.Position, argument));
        }

        foreach (var argument in arguments.OrderBy(a => a.Position))
        {
            hier.CommandLineBuilder.Command.AddArgument(argument.Argument);
        }

        hier.CommandLineBuilder.UseHelp(context =>
        {
            foreach (var resolver in helpResolver)
            {
                resolver(context);
            }
        });
        hier.CommandLineBuilder.Command.SetHandler(async context =>
        {
            try
            {
                CancellationTokenSource cts = CancellationTokenSource.CreateLinkedTokenSource(stoppingToken);
                foreach (var resolver in valueResolver)
                {
                    resolver(context);
                }
                var applicationBuilder = await applicationCommand.ApplicationBuilderInternal(cts.Token);
                foreach (var dependency in _applicationDependencies)
                {
                    applicationBuilder.AddApplication(dependency);
                }
                applicationBuilder.AddApplication(applicationCommand);
                CommandInvokerService commandInvokerService = new();
                applicationBuilder.Services.AddSingleton(commandInvokerService);
                applicationBuilder.Services.AddHostedService<CommandInvokerWorker>();
                var applicationHost = applicationBuilder.Build();
                commandInvokerService.SetCommand(async ct =>
                {
                    await applicationCommand.RunInternal(applicationHost, ct);
                    if (applicationCommand.ExitOnRunComplete)
                    {
                        cts.Cancel();
                    }
                });
                await applicationHost.Run(cts.Token);
                context.ExitCode = 0;
            }
            catch (CommandException ex)
            {
                Console.WriteLine(ex.Message);
                context.ExitCode = ex.ExitCode;
            }
        });
    }

    private static ValidateSymbolResult<TSymbolResult> GetValidation<TSymbolResult>(ICommandLineTypeParser typeParser, string? environmentVariable, bool caseSensitive, bool required)
        where TSymbolResult : SymbolResult
    {
        return a =>
        {
            bool isOption = a.Symbol is Option;
            string alias = (a.Symbol is Option o) ? o.Aliases.FirstOrDefault() ?? "" : (a.Symbol as Argument)?.Name ?? "";
            string symbol = a.Symbol is Option ? "Option" : "Argument";
            if (a.Tokens.Count < 2)
            {
                var value = a.Tokens.SingleOrDefault()?.Value;
                if (required && value is null && (string.IsNullOrEmpty(environmentVariable) || Environment.GetEnvironmentVariable(environmentVariable) is null))
                {
                    a.ErrorMessage = $"{symbol} '{alias}' is required.";
                    return;
                }
                if (typeParser.Choices.Length > 0)
                {
                    bool valid = false;
                    foreach (var choice in typeParser.Choices)
                    {
                        if (choice.Equals(value, caseSensitive ? StringComparison.InvariantCulture : StringComparison.InvariantCultureIgnoreCase))
                        {
                            valid = true;
                            break;
                        }
                    }
                    if (!valid)
                    {
                        a.ErrorMessage = $"{symbol} '{value}' for '{alias}' is not valid. Must be one of:\n\t{string.Join("\n\t", typeParser.Choices)}";
                        return;
                    }
                }
                if (!typeParser.Validate(value, out var validateError))
                {
                    a.ErrorMessage = $"{symbol} '{value}' for '{alias}' is not valid: {validateError}";
                    return;
                }
            }
            else
            {
                foreach (var token in a.Tokens)
                {
                    var value = token.Value;
                    if (typeParser.Choices.Length > 0)
                    {
                        bool valid = false;
                        foreach (var choice in typeParser.Choices)
                        {
                            if (choice.Equals(value, caseSensitive ? StringComparison.InvariantCulture : StringComparison.InvariantCultureIgnoreCase))
                            {
                                valid = true;
                                break;
                            }
                        }
                        if (!valid)
                        {
                            a.ErrorMessage = $"{symbol} '{value}' for '{alias}' is not valid. Must be one of:\n\t{string.Join("\n\t", typeParser.Choices)}";
                            return;
                        }
                    }
                }
                string[] values = [.. a.Tokens.Select(i => i.Value)];
                if (!typeParser.Validate(values, out var validateError))
                {
                    a.ErrorMessage = $"{symbol} '{string.Join(", ", values)}' for '{alias}' is not valid: {validateError}";
                    return;
                }
            }
        };
    }
}<|MERGE_RESOLUTION|>--- conflicted
+++ resolved
@@ -236,22 +236,14 @@
             }
             bool isMulti = false;
             Option option;
-            if (propertyUnderlyingType.IsEnumerable())
+            if (propertyUnderlyingType.IsEnumerable(_typeParsers))
             {
                 isMulti = true;
                 option = new Option<string[]>([.. aliases]);
-<<<<<<< HEAD
-                Console.WriteLine("ENUMMMM");
-=======
->>>>>>> 31ebc8b3
             }
             else
             {
                 option = new Option<string>([.. aliases]);
-<<<<<<< HEAD
-                Console.WriteLine("NOOOOENUMMMM");
-=======
->>>>>>> 31ebc8b3
             }
             option.IsRequired = isRequired;
             option.AddValidator(GetValidation<OptionResult>(typeParser, attribute.EnvironmentVariable, attribute.CaseSensitive, isRequired));
